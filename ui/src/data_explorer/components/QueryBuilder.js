--- conflicted
+++ resolved
@@ -7,15 +7,7 @@
 import QueryEditor from './QueryEditor'
 import buildInfluxQLQuery from 'utils/influxql'
 
-<<<<<<< HEAD
-const {arrayOf, func, node, number, shape, string} = PropTypes
-=======
-const {
-  string,
-  shape,
-  func,
-} = PropTypes
->>>>>>> d698b69e
+const {arrayOf, func, shape, string} = PropTypes
 
 const QueryBuilder = React.createClass({
   propTypes: {
@@ -73,78 +65,6 @@
     this.props.actions.chooseTag(this.props.query.id, tag)
   },
 
-<<<<<<< HEAD
-  renderQueryEditor() {
-    const {timeRange, actions, source, templates} = this.props
-    const query = this.getActiveQuery()
-
-    if (!query) {
-      return (
-        <div className="qeditor--empty">
-          <h5 className="no-user-select">This Graph has no Queries</h5>
-          <br />
-          <div
-            className="btn btn-primary"
-            role="button"
-            onClick={this.handleAddQuery}
-          >
-            Add a Query
-          </div>
-        </div>
-      )
-    }
-
-    return (
-      <QueryEditor
-        source={source}
-        timeRange={timeRange}
-        templates={templates}
-        query={query}
-        actions={actions}
-        onAddQuery={this.handleAddQuery}
-      />
-    )
-  },
-
-  renderQueryTabList() {
-    const {
-      queries,
-      activeQueryIndex,
-      onDeleteQuery,
-      timeRange,
-      setActiveQueryIndex,
-    } = this.props
-
-    return (
-      <div className="query-builder--tabs">
-        <div className="query-builder--tabs-heading">
-          <h1>Queries</h1>
-          <div
-            className="panel--tab-new btn btn-sm btn-primary dropdown-toggle"
-            onClick={this.handleAddQuery}
-          >
-            <span className="icon plus" />
-          </div>
-        </div>
-        {queries.map((q, i) => {
-          return (
-            <QueryTabItem
-              isActive={i === activeQueryIndex}
-              key={i}
-              queryIndex={i}
-              query={q}
-              onSelect={setActiveQueryIndex}
-              onDelete={onDeleteQuery}
-              queryTabText={
-                q.rawText ||
-                  buildInfluxQLQuery(timeRange, q) ||
-                  `Query ${i + 1}`
-              }
-            />
-          )
-        })}
-        {this.props.children}
-=======
   handleToggleTagAcceptance() {
     this.props.actions.toggleTagAcceptance(this.props.query.id)
   },
@@ -159,12 +79,12 @@
   },
 
   render() {
-    const {query, timeRange} = this.props
+    const {query, timeRange, templates} = this.props
     const q = query.rawText || buildInfluxQLQuery(timeRange, query) || ''
 
     return (
       <div className="query-maker--tab-contents">
-        <QueryEditor query={q} config={query} onUpdate={this.handleEditRawText} />
+        <QueryEditor query={q} config={query} onUpdate={this.handleEditRawText} templates={templates} />
         {this.renderLists()}
       </div>
     )
@@ -196,7 +116,6 @@
           onGroupByTag={this.handleGroupByTag}
           onToggleTagAcceptance={this.handleToggleTagAcceptance}
         />
->>>>>>> d698b69e
       </div>
     )
   },
