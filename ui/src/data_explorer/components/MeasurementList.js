--- conflicted
+++ resolved
@@ -124,7 +124,6 @@
           const isActive = measurement === this.props.query.measurement
           const numTagsActive = Object.keys(this.props.query.tags).length
           return (
-<<<<<<< HEAD
             <div key={measurement}>
               <div
                 className={classNames('query-builder--list-item', {active: isActive})}
@@ -153,16 +152,6 @@
                 />
                 : null
               }
-=======
-            <div
-              className={classNames('query-builder--list-item', {
-                active: isActive,
-              })}
-              key={measurement}
-              onClick={_.wrap(measurement, this.props.onChooseMeasurement)}
-            >
-              {measurement}
->>>>>>> 4639b1b8
             </div>
           )
         })}
