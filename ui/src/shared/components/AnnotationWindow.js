--- conflicted
+++ resolved
@@ -4,7 +4,7 @@
 
 const containerLeftPadding = 16
 
-const windowDimensions = (anno, dygraph) => {
+const windowDimensions = (anno, dygraph, staticLegendHeight) => {
   // TODO: export and test this function
   const [startX, endX] = dygraph.xAxisRange()
   const startTime = Math.max(+anno.startTime, startX)
@@ -20,27 +20,24 @@
   const left = `${windowStartXCoord + containerLeftPadding + foo}px`
   const width = `${Math.abs(windowWidth)}px`
 
+  const height = staticLegendHeight
+    ? `calc(100% - ${staticLegendHeight + 36}px)`
+    : 'calc(100% - 36px)'
+
   return {
     left,
     width,
+    height,
   }
 }
 
 const AnnotationWindow = ({annotation, dygraph, staticLegendHeight}) =>
   <div
-<<<<<<< HEAD
-    className="dygraph-annotation-window"
-    style={annotationWindowStyle(annotation, dygraph, staticLegendHeight)}
+    className="annotation-window"
+    style={windowDimensions(annotation, dygraph, staticLegendHeight)}
   />
 
-const {number, shape, string} = PropTypes
-=======
-    className="annotation-window"
-    style={windowDimensions(annotation, dygraph)}
-  />
-
-const {shape} = PropTypes
->>>>>>> 8f98a92c
+const {number, shape} = PropTypes
 
 AnnotationWindow.propTypes = {
   annotation: schema.annotation.isRequired,
